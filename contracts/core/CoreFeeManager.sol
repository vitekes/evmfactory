--- conflicted
+++ resolved
@@ -1,115 +1,97 @@
-// SPDX-License-Identifier: MIT
-pragma solidity ^0.8.28;
-
-import "./AccessControlCenter.sol";
-<<<<<<< HEAD
-import "@openzeppelin/contracts/token/ERC20/IERC20.sol";
-import "@openzeppelin/contracts/token/ERC20/utils/SafeERC20.sol";
-import "@openzeppelin/contracts/utils/Address.sol";
-import "@openzeppelin/contracts-upgradeable/utils/ReentrancyGuardUpgradeable.sol";
-=======
-import "@openzeppelin/contracts-upgradeable/token/ERC20/IERC20Upgradeable.sol";
-import "@openzeppelin/contracts-upgradeable/token/ERC20/utils/SafeERC20Upgradeable.sol";
-import "@openzeppelin/contracts-upgradeable/utils/AddressUpgradeable.sol";
-import "@openzeppelin/contracts-upgradeable/security/ReentrancyGuardUpgradeable.sol";
->>>>>>> 4907e53a
-import "@openzeppelin/contracts-upgradeable/proxy/utils/Initializable.sol";
-import "@openzeppelin/contracts-upgradeable/proxy/utils/UUPSUpgradeable.sol";
-
-contract CoreFeeManager is Initializable, ReentrancyGuardUpgradeable, UUPSUpgradeable {
-<<<<<<< HEAD
-    using Address for address payable;
-    using SafeERC20 for IERC20;
-=======
-    using AddressUpgradeable for address payable;
-    using SafeERC20Upgradeable for IERC20Upgradeable;
->>>>>>> 4907e53a
-
-    AccessControlCenter public access;
-
-    /// @notice moduleId => token => fee % (в 10000 базисных точках: 100 = 1%)
-    mapping(bytes32 => mapping(address => uint16)) public percentFee;
-
-    /// @notice moduleId => token => фиксированная плата (в токенах)
-    mapping(bytes32 => mapping(address => uint256)) public fixedFee;
-
-    /// @notice moduleId => токен => собранная сумма
-    mapping(bytes32 => mapping(address => uint256)) public collectedFees;
-
-    /// @notice moduleId => адрес => без комиссии?
-    mapping(bytes32 => mapping(address => bool)) public isZeroFeeAddress;
-
-    event FeeCollected(bytes32 indexed moduleId, address indexed token, uint256 amount);
-    event FeeWithdrawn(bytes32 indexed moduleId, address indexed token, address to, uint256 amount);
-
-    modifier onlyFeatureOwner() {
-        require(access.hasRole(access.FEATURE_OWNER_ROLE(), msg.sender), "not feature owner");
-        _;
-    }
-
-    modifier onlyAdmin() {
-        require(access.hasRole(access.DEFAULT_ADMIN_ROLE(), msg.sender), "not admin");
-        _;
-    }
-
-    function initialize(address accessControl) public initializer {
-        __ReentrancyGuard_init();
-        __UUPSUpgradeable_init();
-        access = AccessControlCenter(accessControl);
-    }
-
-    function collect(bytes32 moduleId, address token, address payer, uint256 amount) external onlyFeatureOwner nonReentrant returns (uint256 feeAmount) {
-        if (isZeroFeeAddress[moduleId][payer]) return 0;
-
-        uint16 pFee = percentFee[moduleId][token];
-        uint256 fFee = fixedFee[moduleId][token];
-
-        require(pFee <= 10_000, "fee too high");
-        feeAmount = fFee + ((amount * pFee) / 10_000);
-        require(feeAmount < amount, "fee >= amount");
-        if (feeAmount > 0) {
-<<<<<<< HEAD
-            IERC20(token).safeTransferFrom(payer, address(this), feeAmount);
-=======
-            IERC20Upgradeable(token).safeTransferFrom(payer, address(this), feeAmount);
->>>>>>> 4907e53a
-            collectedFees[moduleId][token] += feeAmount;
-            emit FeeCollected(moduleId, token, feeAmount);
-        }
-    }
-
-    function withdrawFees(bytes32 moduleId, address token, address to) external onlyAdmin nonReentrant {
-        uint256 amount = collectedFees[moduleId][token];
-        require(amount > 0, "nothing to withdraw");
-
-        collectedFees[moduleId][token] = 0;
-<<<<<<< HEAD
-        IERC20(token).safeTransfer(to, amount);
-=======
-        IERC20Upgradeable(token).safeTransfer(to, amount);
->>>>>>> 4907e53a
-        emit FeeWithdrawn(moduleId, token, to, amount);
-    }
-
-    function setPercentFee(bytes32 moduleId, address token, uint16 feeBps) external onlyFeatureOwner {
-        require(feeBps <= 10_000, "fee too high");
-        percentFee[moduleId][token] = feeBps;
-    }
-
-    function setFixedFee(bytes32 moduleId, address token, uint256 feeAmount) external onlyFeatureOwner {
-        fixedFee[moduleId][token] = feeAmount;
-    }
-
-    function setZeroFeeAddress(bytes32 moduleId, address user, bool status) external onlyFeatureOwner {
-        isZeroFeeAddress[moduleId][user] = status;
-    }
-
-    /// Позволяет заменить AccessControl
-    function setAccessControl(address newAccess) external onlyAdmin {
-        access = AccessControlCenter(newAccess);
-    }
-
-    function _authorizeUpgrade(address newImplementation) internal override onlyAdmin {}
-
-    uint256[50] private __gap;
-}+// SPDX-License-Identifier: MIT
+pragma solidity ^0.8.28;
+
+import "./AccessControlCenter.sol";
+import "@openzeppelin/contracts/token/ERC20/IERC20.sol";
+import "@openzeppelin/contracts/token/ERC20/utils/SafeERC20.sol";
+import "@openzeppelin/contracts/utils/Address.sol";
+import "@openzeppelin/contracts-upgradeable/utils/ReentrancyGuardUpgradeable.sol";
+import "@openzeppelin/contracts-upgradeable/proxy/utils/Initializable.sol";
+import "@openzeppelin/contracts-upgradeable/proxy/utils/UUPSUpgradeable.sol";
+
+contract CoreFeeManager is Initializable, ReentrancyGuardUpgradeable, UUPSUpgradeable {
+    using Address for address payable;
+    using SafeERC20 for IERC20;
+
+    AccessControlCenter public access;
+
+    /// @notice moduleId => token => fee % (в 10000 базисных точках: 100 = 1%)
+    mapping(bytes32 => mapping(address => uint16)) public percentFee;
+
+    /// @notice moduleId => token => фиксированная плата (в токенах)
+    mapping(bytes32 => mapping(address => uint256)) public fixedFee;
+
+    /// @notice moduleId => токен => собранная сумма
+    mapping(bytes32 => mapping(address => uint256)) public collectedFees;
+
+    /// @notice moduleId => адрес => без комиссии?
+    mapping(bytes32 => mapping(address => bool)) public isZeroFeeAddress;
+
+    event FeeCollected(bytes32 indexed moduleId, address indexed token, uint256 amount);
+    event FeeWithdrawn(bytes32 indexed moduleId, address indexed token, address to, uint256 amount);
+
+    modifier onlyFeatureOwner() {
+        require(access.hasRole(access.FEATURE_OWNER_ROLE(), msg.sender), "not feature owner");
+        _;
+    }
+
+    modifier onlyAdmin() {
+        require(access.hasRole(access.DEFAULT_ADMIN_ROLE(), msg.sender), "not admin");
+        _;
+    }
+
+    function initialize(address accessControl) public initializer {
+        __ReentrancyGuard_init();
+        __UUPSUpgradeable_init();
+        access = AccessControlCenter(accessControl);
+    }
+
+    function collect(bytes32 moduleId, address token, address payer, uint256 amount) external onlyFeatureOwner nonReentrant returns (uint256 feeAmount) {
+        if (isZeroFeeAddress[moduleId][payer]) return 0;
+
+        uint16 pFee = percentFee[moduleId][token];
+        uint256 fFee = fixedFee[moduleId][token];
+
+        require(pFee <= 10_000, "fee too high");
+        feeAmount = fFee + ((amount * pFee) / 10_000);
+        require(feeAmount < amount, "fee >= amount");
+        if (feeAmount > 0) {
+            IERC20(token).safeTransferFrom(payer, address(this), feeAmount);
+
+            collectedFees[moduleId][token] += feeAmount;
+            emit FeeCollected(moduleId, token, feeAmount);
+        }
+    }
+
+    function withdrawFees(bytes32 moduleId, address token, address to) external onlyAdmin nonReentrant {
+        uint256 amount = collectedFees[moduleId][token];
+        require(amount > 0, "nothing to withdraw");
+
+        collectedFees[moduleId][token] = 0;
+        IERC20(token).safeTransfer(to, amount);
+
+        emit FeeWithdrawn(moduleId, token, to, amount);
+    }
+
+    function setPercentFee(bytes32 moduleId, address token, uint16 feeBps) external onlyFeatureOwner {
+        require(feeBps <= 10_000, "fee too high");
+        percentFee[moduleId][token] = feeBps;
+    }
+
+    function setFixedFee(bytes32 moduleId, address token, uint256 feeAmount) external onlyFeatureOwner {
+        fixedFee[moduleId][token] = feeAmount;
+    }
+
+    function setZeroFeeAddress(bytes32 moduleId, address user, bool status) external onlyFeatureOwner {
+        isZeroFeeAddress[moduleId][user] = status;
+    }
+
+    /// Позволяет заменить AccessControl
+    function setAccessControl(address newAccess) external onlyAdmin {
+        access = AccessControlCenter(newAccess);
+    }
+
+    function _authorizeUpgrade(address newImplementation) internal override onlyAdmin {}
+
+    uint256[50] private __gap;
+}